<script>
	import { onMount, getContext, createEventDispatcher } from 'svelte';
	const dispatch = createEventDispatcher();
	const i18n = getContext('i18n');

	import Switch from './Switch.svelte';
	import MapSelector from './Valves/MapSelector.svelte';
	import { split } from 'postcss/lib/list';

	export let valvesSpec = null;
	export let valves = {};
	export let pinnedProperties = [];

	let sortedProperties = [];
	let pinnedSet = new Set(pinnedProperties);

	$: pinnedSet = new Set(pinnedProperties);

	$: if (valvesSpec && Object.keys(valvesSpec?.properties ?? {}).length) {
		const props = Object.keys(valvesSpec.properties);
		const pinned = props.filter((prop) => pinnedSet.has(prop));
		const unpinned = props.filter((prop) => !pinnedSet.has(prop));
		sortedProperties = [...pinned, ...unpinned];
	}
</script>

{#if valvesSpec && Object.keys(valvesSpec?.properties ?? {}).length}
	{#each sortedProperties as property, idx}
		<div class=" py-0.5 w-full justify-between">
			<div class="flex w-full justify-between">
				<div class=" self-center text-xs font-medium flex items-center space-x-2">
					<span>
						{valvesSpec.properties[property].title}

						{#if (valvesSpec?.required ?? []).includes(property)}
							<span class=" text-gray-500">*required</span>
						{/if}
					</span>

					<!-- Pin/Unpin button -->
					<button
						class="text-xs opacity-50 hover:opacity-100 transition-opacity"
						type="button"
						title={pinnedSet.has(property) ? 'Unpin valve' : 'Pin valve'}
						on:click={() => {
							if (pinnedSet.has(property)) {
								pinnedProperties = pinnedProperties.filter((p) => p !== property);
							} else {
								pinnedProperties = [...pinnedProperties, property];
							}
							dispatch('pin', { property, pinned: pinnedSet.has(property) });
						}}
					>
						{#if pinnedSet.has(property)}
							📌
						{:else}
							📍
						{/if}
					</button>
				</div>

				<button
					class="p-1 px-3 text-xs flex rounded-sm transition"
					type="button"
					on:click={() => {
						valves[property] =
							(valves[property] ?? null) === null
								? (valvesSpec.properties[property]?.default ?? '')
								: null;

						dispatch('change');
					}}
				>
					{#if (valves[property] ?? null) === null}
						<span class="ml-2 self-center">
							{#if (valvesSpec?.required ?? []).includes(property)}
								{$i18n.t('None')}
							{:else}
								{$i18n.t('Default')}
							{/if}
						</span>
					{:else}
						<span class="ml-2 self-center"> {$i18n.t('Custom')} </span>
					{/if}
				</button>
			</div>

			{#if (valves[property] ?? null) !== null || valvesSpec.properties[property]?.input?.type === 'static' || valvesSpec.properties[property]?.input?.type === 'textbox' || valvesSpec.properties[property]?.input?.type === 'multiline'}
				<!-- {valves[property]} -->
				<div class="flex mt-0.5 mb-0.5 space-x-2">
					<div class=" flex-1">
						{#if valvesSpec.properties[property]?.enum ?? null}
							{#if valvesSpec.properties[property]?.input?.type === 'listview'}
								<!-- Multi-select listview -->
								<select
									class="w-full rounded-lg py-2 px-4 text-sm dark:text-gray-300 dark:bg-gray-850 outline-hidden border border-gray-100 dark:border-gray-850"
									bind:value={valves[property]}
									multiple
									size={Math.min(valvesSpec.properties[property].enum.length, 5)}
									on:change={() => {
										dispatch('change');
									}}
								>
									{#each valvesSpec.properties[property].enum as option}
										<option value={option}>
											{option}
										</option>
									{/each}
								</select>
							{:else}
								<!-- Single-select dropdown (default and combobox) -->
								<select
									class="w-full rounded-lg py-2 px-4 text-sm dark:text-gray-300 dark:bg-gray-850 outline-hidden border border-gray-100 dark:border-gray-850"
									bind:value={valves[property]}
									on:change={() => {
										dispatch('change');
									}}
								>
									{#each valvesSpec.properties[property].enum as option}
										<option value={option} selected={option === valves[property]}>
											{option}
										</option>
									{/each}
								</select>
							{/if}
						{:else if (valvesSpec.properties[property]?.type ?? null) === 'boolean'}
							<div class="flex justify-between items-center">
								<div class="text-xs text-gray-500">
									{valves[property] ? $i18n.t('Enabled') : $i18n.t('Disabled')}
								</div>

								<div class=" pr-2">
									<Switch
										bind:state={valves[property]}
										on:change={() => {
											dispatch('change');
										}}
									/>
								</div>
							</div>
						{:else if (valvesSpec.properties[property]?.type ?? null) === 'number' || (valvesSpec.properties[property]?.type ?? null) === 'integer'}
							{#if valvesSpec.properties[property]?.input?.type === 'slider'}
								<div class="flex flex-col space-y-2">
									<div class="flex justify-between text-xs text-gray-500">
										<span>Min: {valvesSpec.properties[property]?.minimum ?? 0}</span>
										<span class="font-medium text-gray-700 dark:text-gray-300"
											>Value: {valves[property]}</span
										>
										<span>Max: {valvesSpec.properties[property]?.maximum ?? 100}</span>
									</div>
									<input
										type="range"
										min={valvesSpec.properties[property]?.minimum ?? 0}
										max={valvesSpec.properties[property]?.maximum ?? 100}
										step={valvesSpec.properties[property]?.step ?? 1}
										class="w-full h-2 bg-gray-200 rounded-lg appearance-none cursor-pointer dark:bg-gray-700 slider"
										bind:value={valves[property]}
										on:input={() => {
											dispatch('change');
										}}
									/>
								</div>
							{:else}
								<input
									class="w-full rounded-lg py-2 px-4 text-sm dark:text-gray-300 dark:bg-gray-850 outline-hidden border border-gray-100 dark:border-gray-850"
									type="number"
									placeholder={valvesSpec.properties[property].title}
									bind:value={valves[property]}
									min={valvesSpec.properties[property]?.minimum}
									max={valvesSpec.properties[property]?.maximum}
									step={valvesSpec.properties[property]?.step}
									autocomplete="off"
									required
									on:change={() => {
										dispatch('change');
									}}
								/>
							{/if}
						{:else if (valvesSpec.properties[property]?.type ?? null) !== 'string'}
							<input
								class="w-full rounded-lg py-2 px-4 text-sm dark:text-gray-300 dark:bg-gray-850 outline-hidden border border-gray-100 dark:border-gray-850"
								type="text"
								placeholder={valvesSpec.properties[property].title}
								bind:value={valves[property]}
								autocomplete="off"
								required
								on:change={() => {
									dispatch('change');
								}}
							/>
						{:else if valvesSpec.properties[property]?.input ?? null}
							{#if valvesSpec.properties[property]?.input?.type === 'color'}
								<div class="flex items-center space-x-2">
									<div class="relative size-6">
										<input
											type="color"
											class="size-6 rounded cursor-pointer border border-gray-200 dark:border-gray-700"
											value={valves[property] ?? '#000000'}
											on:input={(e) => {
												// Convert the color value to uppercase immediately
												valves[property] = e.target.value.toUpperCase();
												dispatch('change');
											}}
										/>
									</div>

									<input
										type="text"
										class="flex-1 rounded-lg py-2 text-sm dark:text-gray-300 dark:bg-gray-850 outline-hidden border border-gray-100 dark:border-gray-850"
										placeholder={$i18n.t('Enter hex color (e.g. #FF0000)')}
										bind:value={valves[property]}
										autocomplete="off"
										disabled
										on:change={() => {
											dispatch('change');
										}}
									/>
								</div>
							{:else if valvesSpec.properties[property]?.input?.type === 'map'}
								<!-- EXPERIMENTAL INPUT TYPE, DO NOT USE IN PRODUCTION -->
								<div class="flex flex-col items-center gap-1">
									<MapSelector
										setViewLocation={((valves[property] ?? '').includes(',') ?? false)
											? valves[property].split(',')
											: null}
										onClick={(value) => {
											valves[property] = value;
											dispatch('change');
										}}
									/>

									{#if valves[property]}
										<input
											type="text"
											class=" w-full rounded-lg py-1 text-left text-sm dark:text-gray-300 dark:bg-gray-850 outline-hidden border border-gray-100 dark:border-gray-850"
											placeholder={$i18n.t('Enter coordinates (e.g. 51.505, -0.09)')}
											bind:value={valves[property]}
											autocomplete="off"
											on:change={() => {
												dispatch('change');
											}}
										/>
									{/if}
								</div>
							{:else if valvesSpec.properties[property]?.input?.type === 'static' || valvesSpec.properties[property]?.input?.type === 'static_text'}
								<!-- Static text - display only, no input -->
								<div
									class="bg-gray-50 dark:bg-gray-800 rounded-lg py-2 px-4 text-sm text-gray-700 dark:text-gray-300"
								>
									{valvesSpec.properties[property]?.input?.value ||
										valvesSpec.properties[property]?.default ||
										valvesSpec.properties[property].title}
								</div>
							{:else if valvesSpec.properties[property]?.input?.type === 'static_multiline'}
								<!-- Static multiline text - display only, no input -->
								<div
									class="bg-gray-50 dark:bg-gray-800 rounded-lg py-3 px-4 text-sm text-gray-700 dark:text-gray-300 whitespace-pre-wrap min-h-20"
								>
									{valvesSpec.properties[property]?.input?.value ||
										valvesSpec.properties[property]?.default ||
										valvesSpec.properties[property].title}
								</div>
							{:else if valvesSpec.properties[property]?.input?.type === 'textbox' || valvesSpec.properties[property]?.input?.type === 'multiline'}
								<!-- Textbox/multiline textarea in INPUT CONFIG section -->
								<textarea
									class="w-full rounded-lg py-2 px-4 text-sm dark:text-gray-300 dark:bg-gray-850 outline-hidden border border-gray-100 dark:border-gray-850 min-h-20"
									placeholder={valvesSpec.properties[property].title}
									bind:value={valves[property]}
									rows={valvesSpec.properties[property]?.input?.rows ?? 4}
									autocomplete="off"
									required
									on:change={() => {
										dispatch('change');
									}}
								/>
							{/if}
						{:else if valvesSpec.properties[property]?.input?.type === 'textbox' || valvesSpec.properties[property]?.input?.type === 'multiline'}
							<textarea
								class="w-full rounded-lg py-2 px-4 text-sm dark:text-gray-300 dark:bg-gray-850 outline-hidden border border-gray-100 dark:border-gray-850 min-h-20"
								placeholder={valvesSpec.properties[property].title}
								bind:value={valves[property]}
								rows={valvesSpec.properties[property]?.input?.rows ?? 4}
								autocomplete="off"
								required
								on:change={() => {
									dispatch('change');
								}}
							/>
						{:else}
							<textarea
								class="w-full rounded-lg py-2 px-4 text-sm dark:text-gray-300 dark:bg-gray-850 outline-hidden border border-gray-100 dark:border-gray-850"
								placeholder={valvesSpec.properties[property].title}
								bind:value={valves[property]}
								autocomplete="off"
								required
								on:change={() => {
									dispatch('change');
								}}
							/>
						{/if}
					</div>
				</div>
			{/if}

			{#if (valvesSpec.properties[property]?.description ?? null) !== null}
				<div class="text-xs text-gray-500">
					{valvesSpec.properties[property].description}
				</div>
			{/if}
		</div>
	{/each}
{:else}
<<<<<<< HEAD
	<div class="text-xs">No valves</div>
{/if}

<style>
	/* Slider styling */
	.slider::-webkit-slider-thumb {
		appearance: none;
		height: 16px;
		width: 16px;
		border-radius: 50%;
		background: #3b82f6;
		cursor: pointer;
		box-shadow: 0 2px 4px rgba(0, 0, 0, 0.1);
	}

	.slider::-moz-range-thumb {
		height: 16px;
		width: 16px;
		border-radius: 50%;
		background: #3b82f6;
		cursor: pointer;
		border: none;
		box-shadow: 0 2px 4px rgba(0, 0, 0, 0.1);
	}

	.slider::-webkit-slider-track {
		background: transparent;
	}
</style>
=======
	<div class="text-xs">{$i18n.t('No valves')}</div>
{/if}
>>>>>>> dafedf56
<|MERGE_RESOLUTION|>--- conflicted
+++ resolved
@@ -310,8 +310,7 @@
 		</div>
 	{/each}
 {:else}
-<<<<<<< HEAD
-	<div class="text-xs">No valves</div>
+	<div class="text-xs">{$i18n.t('No valves')}</div>
 {/if}
 
 <style>
@@ -339,8 +338,4 @@
 	.slider::-webkit-slider-track {
 		background: transparent;
 	}
-</style>
-=======
-	<div class="text-xs">{$i18n.t('No valves')}</div>
-{/if}
->>>>>>> dafedf56
+</style>